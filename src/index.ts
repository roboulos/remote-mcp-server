--- conflicted
+++ resolved
@@ -4,73 +4,120 @@
 import { z } from "zod";
 import OAuthProvider from "@cloudflare/workers-oauth-provider";
 import { XanoClient } from "./xano-client";
-<<<<<<< HEAD
+
+// Configuration for the Xano API comes from environment variables
+// This will be set in wrangler.jsonc and accessed through env
 
 export class MyMCP extends McpAgent {
   server = new McpServer({
-    name: "Demo",
+    name: "Snappy MCP",
     version: "1.0.0",
   });
-  private xanoClient: XanoClient | null = null;
 
-  private initXanoClient(env: any) {
+  private xanoClient: XanoClient | undefined;
+  private registeredTools = new Set<string>();
+
+  constructor(ctx: DurableObjectState, env: unknown) {
+    super(ctx, env);
+  }
+
+  initXanoClient(env: any) {
     if (!this.xanoClient) {
       const xanoBaseUrl = env.XANO_BASE_URL || "https://x8ki-letl-twmt.n7.xano.io/api:snappy";
       const xanoApiKey = env.XANO_API_KEY || "";
       this.xanoClient = new XanoClient(xanoBaseUrl, xanoApiKey);
     }
-    return this.xanoClient;
+    return this.xanoClient!;
   }
 
   async init() {
-    // Fallback tool
+    // Register a basic add tool directly (as a fallback)
     this.server.tool("add", { a: z.number(), b: z.number() }, async ({ a, b }) => ({
       content: [{ type: "text", text: String(a + b) }],
     }));
   }
 
-  async loadXanoTools(env: any) {
+  // Add a method to load and register all tools from Xano
+  async loadXanoTools(env: any, sessionId: string) {
     try {
       const xanoClient = this.initXanoClient(env);
-      console.log("[MCP] Loading tools from Xano...");
-      const tools = await xanoClient.getTools();
-      console.log("[MCP] Tools from Xano:", tools.map(t => t.name));
-      const registeredToolNames = new Set(Object.keys((this.server as any)._tools ?? {}));
+      const tools = await xanoClient.getTools(sessionId);
       for (const tool of tools) {
-        if (tool.active && !registeredToolNames.has(tool.name)) {
-          // For demo: treat all params as any (use a Zod object, not record)
-          this.server.tool(tool.name, {}, async (params: Record<string, unknown>) => {
+        if (tool.active && !this.registeredTools.has(tool.name)) {
+          const paramSchema = this.convertJsonSchemaToZod(tool.input_schema);
+          // Register the tool with a handler that delegates to Xano
+          this.server.tool(tool.name, paramSchema, async (params, env) => {
             try {
-              const result = await xanoClient.executeTool(tool.name, params);
-              return { content: [{ type: "text", text: JSON.stringify(result) }] };
+              const result = await xanoClient.executeTool(tool.name, params, sessionId);
+              return {
+                content: [{ type: "text", text: JSON.stringify(result) }],
+              };
             } catch (error) {
-              return { content: [{ type: "text", text: `Xano error: ${error instanceof Error ? error.message : String(error)}` }] };
+              return {
+                content: [{ type: "text", text: `Error executing tool: ${error instanceof Error ? error.message : String(error)}` }],
+              };
             }
           });
+          this.registeredTools.add(tool.name);
         }
       }
     } catch (error) {
-      console.error("[MCP] Failed to load tools from Xano:", error);
+      console.error("Failed to load tools from Xano:", error instanceof Error ? error : String(error));
     }
   }
 
-  // Use middleware to wrap all requests for session/logging
-  middleware = async (request: Request, env: any, ctx: any, next: () => Promise<Response>) => {
+  // Helper method to convert JSON schema to Zod schema
+  // This is a simplified version and might need to be expanded based on your schemas
+  private convertJsonSchemaToZod(jsonSchema: any) {
+    const schema: Record<string, any> = {};
+    if (jsonSchema && jsonSchema.properties) {
+      Object.entries(jsonSchema.properties).forEach(([key, value]: [string, any]) => {
+        switch (value.type) {
+          case "string":
+            schema[key] = z.string();
+            break;
+          case "number":
+            schema[key] = z.number();
+            break;
+          case "boolean":
+            schema[key] = z.boolean();
+            break;
+          case "object":
+            schema[key] = z.object(this.convertJsonSchemaToZod(value));
+            break;
+          case "array":
+            if (value.items && value.items.type === "string") {
+              schema[key] = z.array(z.string());
+            } else if (value.items && value.items.type === "number") {
+              schema[key] = z.array(z.number());
+            } else {
+              schema[key] = z.array(z.any());
+            }
+            break;
+          default:
+            schema[key] = z.any();
+        }
+        if (jsonSchema.required && !jsonSchema.required.includes(key)) {
+          schema[key] = schema[key].optional();
+        }
+      });
+    }
+    return schema;
+  }
+
+  // Override the onRequest method to add session tracking and logging
+  async onRequest(request: Request, env: any, ctx: any): Promise<Response> {
     const sessionId = request.headers.get("X-Session-ID") || crypto.randomUUID();
     const userId = parseInt(request.headers.get("X-User-ID") || "0", 10);
     const startTime = Date.now();
     const xanoClient = this.initXanoClient(env);
     try {
-      // Create session in Xano
       await xanoClient.createSession(sessionId, userId, {
         userAgent: request.headers.get("User-Agent"),
         ip: request.headers.get("CF-Connecting-IP"),
       });
-      // Load tools from Xano
-      await this.loadXanoTools(env);
-      // Process the request
-      const response = await next();
-      // Log request
+      await this.loadXanoTools(env, sessionId);
+      const response = await (this.server as any).handleRequest(request, env, ctx);
       await xanoClient.logMcpRequest(
         sessionId,
         userId,
@@ -96,192 +143,32 @@
       throw error;
     }
   }
-
-  constructor(ctx: DurableObjectState, env: unknown) {
-    super(ctx, env);
-    // Register the middleware
-    (this.server as any).use?.(this.middleware.bind(this));
-  }
-=======
-
-// Configuration for the Xano API comes from environment variables
-// This will be set in wrangler.jsonc and accessed through env
-
-export class MyMCP extends McpAgent {
-	server = new McpServer({
-		name: "Snappy MCP",
-		version: "1.0.0",
-	});
-
-	private xanoClient: XanoClient | undefined;
-
-	private registeredTools = new Set<string>();
-
-	constructor(ctx: DurableObjectState, env: Env) {
-		super(ctx, env);
-		// Will initialize the client with environment variables later in the request lifecycle
-		this.xanoClient = undefined;
-	}
-	
-	private initXanoClient(env: any) {
-		if (!this.xanoClient) {
-			const xanoBaseUrl = env.XANO_BASE_URL || "https://x8ki-letl-twmt.n7.xano.io/api:snappy";
-			const xanoApiKey = env.XANO_API_KEY || "";
-			this.xanoClient = new XanoClient(xanoBaseUrl, xanoApiKey);
-		}
-		return this.xanoClient!;
-	}
-
-	async init() {
-		// Register a basic add tool directly (as a fallback)
-		this.server.tool("add", { a: z.number(), b: z.number() }, async ({ a, b }) => ({
-			content: [{ type: "text", text: String(a + b) }],
-		}));
-
-		// Register dynamic tool loader that will proxy to Xano
-		this.server.tool("dynamic", { tool: z.string(), params: z.record(z.any()) }, async ({ tool, params }, env) => {
-			try {
-				// Initialize Xano client with environment variables if needed
-				const xanoClient = this.initXanoClient(env);
-				const sessionId = env?.sessionId || crypto.randomUUID();
-				// Execute the tool via Xano
-				const result = await xanoClient.executeTool(tool, params, sessionId);
-				return {
-					content: [{ type: "text", text: JSON.stringify(result) }],
-				};
-			} catch (error) {
-				console.error(`Error executing dynamic tool ${tool}:`, error instanceof Error ? error : String(error));
-				return {
-					content: [{ type: "text", text: `Error executing tool: ${error instanceof Error ? error.message : String(error)}` }],
-				};
-			}
-		});
-	}
-	
-	// Add a method to load and register all tools from Xano
-	async loadXanoTools(env: any, sessionId: string) {
-		try {
-			const xanoClient = this.initXanoClient(env);
-			const tools = await xanoClient.getTools(sessionId);
-			
-			for (const tool of tools) {
-				// Check if tool is already registered
-				const isToolRegistered = this.registeredTools.has(tool.name);
-				if (tool.active && !isToolRegistered) {
-					// Convert Xano's JSON schema to Zod schema
-					const paramSchema = this.convertJsonSchemaToZod(tool.input_schema);
-					
-					// Register the tool with a handler that delegates to Xano
-					this.server.tool(tool.name, paramSchema, async (params, env) => {
-						try {
-							const sessionId = env?.sessionId || crypto.randomUUID();
-							const result = await xanoClient.executeTool(tool.name, params, sessionId);
-							return {
-								content: [{ type: "text", text: JSON.stringify(result) }],
-							};
-						} catch (error) {
-							console.error(`Error executing tool ${tool.name}:`, error instanceof Error ? error : String(error));
-							return {
-								content: [{ type: "text", text: `Error executing tool: ${error instanceof Error ? error.message : String(error)}` }],
-							};
-						}
-					});
-					this.registeredTools.add(tool.name);
-				}
-			}
-		} catch (error) {
-			console.error("Failed to load tools from Xano:", error instanceof Error ? error : String(error));
-		}
-	}
-
-	// Helper method to convert JSON schema to Zod schema
-	// This is a simplified version and might need to be expanded based on your schemas
-	private convertJsonSchemaToZod(jsonSchema: any) {
-		const schema: Record<string, any> = {};
-		
-		// Handle simple property types
-		if (jsonSchema && jsonSchema.properties) {
-			Object.entries(jsonSchema.properties).forEach(([key, value]: [string, any]) => {
-				switch (value.type) {
-					case "string":
-						schema[key] = z.string();
-						break;
-					case "number":
-						schema[key] = z.number();
-						break;
-					case "boolean":
-						schema[key] = z.boolean();
-						break;
-					case "object":
-						schema[key] = z.object(this.convertJsonSchemaToZod(value));
-						break;
-					case "array":
-						if (value.items && value.items.type === "string") {
-							schema[key] = z.array(z.string());
-						} else if (value.items && value.items.type === "number") {
-							schema[key] = z.array(z.number());
-						} else {
-							schema[key] = z.array(z.any());
-						}
-						break;
-					default:
-						schema[key] = z.any();
-				}
-				
-				// Handle required properties
-				if (jsonSchema.required && !jsonSchema.required.includes(key)) {
-					schema[key] = schema[key].optional();
-				}
-			});
-		}
-		
-		return schema;
-	}
-
-	// Override the onRequest method to add session tracking and logging
-	async onRequest(request: Request, env: any, ctx: any): Promise<Response> {
-		const sessionId = request.headers.get("X-Session-ID") || crypto.randomUUID();
-		const userId = parseInt(request.headers.get("X-User-ID") || "0", 10);
-		const startTime = Date.now();
-		
-		// Initialize the Xano client with environment variables
-		const xanoClient = this.initXanoClient(env);
-		
-		try {
-			// Initialize session via JSON-RPC (if needed, e.g., by calling initialize)
-			await xanoClient.initialize(sessionId); // Optionally pass any required params
-
-			// Load Xano tools if this is the first request
-			await this.loadXanoTools(env, sessionId);
-
-			// Process the request using the MCP server
-			if (typeof (this.server as any).handleRequest === 'function') {
-				const response = await (this.server as any).handleRequest(request, env, ctx);
-				// Optionally, log the request via JSON-RPC if you have a method for it on your Xano backend.
-				// await xanoClient.jsonRpcRequest('log/request', { ... }, sessionId);
-				return response;
-			} else {
-				throw new Error('McpServer does not expose a handleRequest/onRequest method. Please check the SDK for the correct handler.');
-			}
-		} catch (error) {
-			// Optionally, log the error via JSON-RPC if you have a method for it on your Xano backend.
-			// await xanoClient.jsonRpcRequest('log/error', { ... }, sessionId);
-			throw error instanceof Error ? error : new Error(String(error));
-		}
-	}
->>>>>>> fc68dd50
 }
 
+// Export the OAuth handler as the default
+// Export the OAuth handler as the default for the Worker
+const oauthProvider = new OAuthProvider({
+  apiRoute: "/sse",
+  apiHandler: MyMCP.mount("/sse"),
+  defaultHandler: app,
+  authorizeEndpoint: "/authorize",
+  tokenEndpoint: "/token",
+  clientRegistrationEndpoint: "/register"
+});
 
-// Export the OAuth handler as the default
-export default new OAuthProvider({
-	apiRoute: "/sse",
-	// TODO: fix these types
-	// @ts-ignore
-	apiHandler: MyMCP.mount("/sse"),
-	// @ts-ignore
-	defaultHandler: app,
-	authorizeEndpoint: "/authorize",
-	tokenEndpoint: "/token",
-	clientRegistrationEndpoint: "/register",
-});+// Zero-error, fully type-safe Cloudflare Worker export
+import type { ExportedHandler, ExecutionContext } from '@cloudflare/workers-types';
+
+const handler: ExportedHandler = {
+  async fetch(request: Request, env: Record<string, unknown>, ctx: ExecutionContext): Promise<Response> {
+    // Adapt the arguments as needed for OAuthProvider
+    // All types are now explicit and compatible
+    return await oauthProvider.fetch(
+      request,
+      env,
+      ctx
+    );
+  }
+};
+
+export default handler;